import datetime
import json
from datetime import datetime, timedelta

import bcrypt
from bson import ObjectId
from flask import Flask, request, jsonify
from flask_cors import CORS
from flask_jwt_extended import JWTManager, create_access_token, jwt_required, get_jwt
from jsonschema import validate, ValidationError
<<<<<<< HEAD
=======
from pymongo import ASCENDING, DESCENDING
>>>>>>> 2ab4e6fc

from db.db import Connection

app = Flask(__name__)

app.config["JWT_SECRET_KEY"] = "warehouse"
app.config["JWT_ACCESS_TOKEN_EXPIRES"] = timedelta(days=30)
jwt = JWTManager(app)
CORS(app)

db = Connection('warehouse')


# Load JSON schema from external file
def load_schema(file_name):
    with open(f'../schema/{file_name}', 'r') as schema_file:
        return json.load(schema_file)


# Load the schemas
user_schema = load_schema('user.json')
login_schema = load_schema('login.json')
product_schema = load_schema('product.json')


# User registration
@app.route('/register', methods=['POST'])
def register():
    data = request.get_json()

    # Validate the data against the JSON schema
    try:
        validate(instance=data, schema=user_schema)
    except ValidationError as e:
        return jsonify({"msg": f"Validation error: {e.message}"}), 400

    users = db.users

    # Check if the email already exists
    if users.find_one({"email": data["email"]}):
        return jsonify({"msg": "Email already exists"}), 400

    # Hash the password
    hashed_password = bcrypt.hashpw(data["password"].encode('utf-8'), bcrypt.gensalt())

    # Set isApproved based on role
    is_approved = True if data["role"] == "customer" else False

    # Insert the user with top-level attributes only
    user_data = {
        "email": data["email"],
        "password": hashed_password,
        "role": data["role"],
        "isProfileComplete": False,
        "isApproved": is_approved  # False for admin, True for customers
    }

    users.insert_one(user_data)
    return jsonify({"msg": "User registered successfully"}), 200


# User login
@app.route('/login', methods=['POST'])
def login():
    data = request.get_json()

    # Validate the login data against the JSON schema
    try:
        validate(instance=data, schema=login_schema)
    except ValidationError as e:
        return jsonify({"msg": f"Validation error: {e.message}"}), 400

    users = db.users
    user = users.find_one({"email": data["email"]})

    # Check if the user exists and verify password
    if user and bcrypt.checkpw(data["password"].encode('utf-8'), user["password"]):
        # Check if admin is approved
        if user["role"] == "admin" and not user["isApproved"]:
            return jsonify({"msg": "Your account is pending approval by an admin."}), 403

        access_token = create_access_token(identity=user["email"],
                                           additional_claims={"email": user["email"], "role": user["role"],
                                                              "_id": str(user["_id"])})
        return jsonify({"access_token": access_token}), 200
    return jsonify({"msg": "Invalid credentials"}), 401


@app.route('/products', methods=['POST'])
@jwt_required()
def add_product():
    claims = get_jwt()  # Gets the entire JWT, including additional claims

    # Access custom claims
    role = claims.get("role")

    # Check if the current user is an admin
    if role != "admin":
        return jsonify({"msg": "Access denied: Only admins can add products"}), 403

    # Parse JSON request
    data = request.get_json()

    # Validate JSON payload against the schema
    try:
        validate(instance=data, schema=product_schema)
    except ValidationError as e:
        return jsonify({"msg": f"Validation error: {e.message}"}), 400

    # Populate createdAt and updatedAt fields
    product = {
        "name": data["name"],
        "description": data["description"],
        "price": data["price"],
        "category": data["category"],
        "imageUrl": data["imageUrl"],
        "quantity": data["quantity"],
        "createdAt": datetime.utcnow(),
        "updatedAt": datetime.utcnow()
    }

    # Insert product into the database
    db.products.insert_one(product)
    return jsonify({"msg": "Product created successfully"}), 201


@app.route('/products/<product_id>', methods=['PUT'])
@jwt_required()
def edit_product(product_id):
    claims = get_jwt()  # Gets the entire JWT, including additional claims

    # Access custom claims
    role = claims.get("role")

    # Check if the current user is an admin
    if role != "admin":
        return jsonify({"msg": "Access denied: Only admins can update products"}), 403

    # Parse JSON request
    data = request.get_json()

    # Validate JSON payload against the schema
    try:
        validate(instance=data, schema=product_schema)
    except ValidationError as e:
        return jsonify({"msg": f"Validation error: {e.message}"}), 400

    # Check if the product exists
    if not db.products.find_one({"_id": ObjectId(product_id)}):
        return jsonify({"msg": "Product not found"}), 404

    # Update the product
    update_data = {
        "name": data["name"],
        "description": data["description"],
        "price": data["price"],
        "category": data["category"],
        "imageUrl": data["imageUrl"],
        "quantity": data["quantity"],
        "updatedAt": datetime.utcnow()
    }

    db.products.update_one({"_id": ObjectId(product_id)}, {"$set": update_data})
    return jsonify({"msg": "Product updated successfully"}), 200


# Route to retrieve products (GET)
@app.route('/products', methods=['GET'])
def get_products():
    name = request.args.get('name')
    description = request.args.get('description')
    category = request.args.get('category')
    sort = request.args.get('sort')

    query = {"isDeleted": {"$ne": True}}

    # Prepare the $or condition list if needed
    or_conditions = []

    if name:
        or_conditions.append({"name": {"$regex": name, "$options": "i"}})
    if description:
        or_conditions.append({"description": {"$regex": description, "$options": "i"}})
    if category:
        or_conditions.append({"category": {"$regex": category, "$options": "i"}})

    # If there are conditions in or_conditions, add $or to the query
    if or_conditions:
        query["$or"] = or_conditions

    fields_required = {
        "_id": 1, "name": 1, "description": 1, "price": 1, "category": 1, "imageUrl": 1, "quantity": 1
    }

    try:
        if sort:
            # Parse the sort parameter
            sort_field, sort_direction = sort.split(":")
            sort_order = ASCENDING if sort_direction == "asc" else DESCENDING

            # Apply sorting only if sort_param is present
            products = db.products.find(query, fields_required).sort(sort_field, sort_order)
        else:
            products = db.products.find(query, fields_required)

        product_list = []
        for product in products:
            if '_id' in product and isinstance(product['_id'], ObjectId):
                product['_id'] = str(product['_id'])  # Convert ObjectId to string
            product_list.append(product)

        return jsonify(product_list), 200
    except Exception as e:
        return jsonify({"error": str(e)}), 500


# Endpoint to delete a product by its ID
@app.route('/products/<string:product_id>', methods=['DELETE'])
@jwt_required()
def soft_delete_product(product_id):
    claims = get_jwt()  # Gets the entire JWT, including additional claims

    # Access custom claims
    role = claims.get("role")

    # Check if the current user is an admin
    if role != "admin":
        return jsonify({"msg": "Access denied: Only admins can delete products"}), 403

    products = db.products
    result = products.update_one({"_id": ObjectId(product_id)}, {"$set": {"isDeleted": True}})

    if result.matched_count == 1:
        return jsonify({"msg": "Product deleted successfully"}), 200
    else:
        return jsonify({"msg": "Product not found"}), 404


@app.route('/categories', methods=['GET'])
@jwt_required()
def get_categories():
    claims = get_jwt()  # Gets the entire JWT, including additional claims

    # Access custom claims
    role = claims.get("role")

    # Check if the current user is an admin
    if role != "admin":
        return jsonify({"msg": "Access denied: Only admins can retrieve product categories"}), 403

    # Fetch only the names of all categories from the database
    categories = db.categories.find({}, {"_id": 0, "name": 1})
    category_names = [category["name"] for category in categories]

    return jsonify(category_names), 200


@app.route('/categories', methods=['POST'])
@jwt_required()
def add_category():
    claims = get_jwt()  # Gets the entire JWT, including additional claims

    # Access custom claims
    role = claims.get("role")

    # Check if the current user is an admin
    if role != "admin":
        return jsonify({"msg": "Access denied: Only admins can add product categories"}), 403

    data = request.get_json()
    category_name = data.get("name")

    if not category_name:
        return jsonify({"msg": "Category name is required"}), 400

    # Check if the category already exists
    existing_category = db.categories.find_one({"name": category_name})
    if existing_category:
        return jsonify({"msg": f"Category '{category_name}' already exists"}), 409

    # Add category to the database
    db.categories.insert_one({"name": category_name})
    return jsonify({"msg": "Category added successfully"}), 201


# Admin-only endpoint for financial reporting
@app.route('/reports', methods=['GET'])
def get_financial_report():
    report_type = request.args.get("reportType", "Monthly")
    filter_month = request.args.get("filterMonth")
    filter_date = request.args.get("filterDate")

    # Prepare date filter condition
    date_filter = {}

    if filter_date:
        # If a specific date is provided, use it to filter
        try:
            specific_date = datetime.strptime(filter_date, "%Y-%m-%d")
            start_date = datetime(specific_date.year, specific_date.month, specific_date.day, 0, 0, 0)
            end_date = datetime(specific_date.year, specific_date.month, specific_date.day, 23, 59, 59)
            date_filter["orderDate"] = {"$gte": start_date, "$lte": end_date}
        except ValueError:
            return jsonify({"msg": "Invalid date format, expected YYYY-MM-DD"}), 400

    elif filter_month:
        # If a month is provided, use it to filter
        try:
            year, month = map(int, filter_month.split("-"))
            start_date = datetime(year, month, 1)
            if month == 12:
                end_date = datetime(year + 1, 1, 1)
            else:
                end_date = datetime(year, month + 1, 1)
            date_filter["orderDate"] = {"$gte": start_date, "$lt": end_date}
        except ValueError:
            return jsonify({"msg": "Invalid month format, expected YYYY-MM"}), 400

    else:
        # Default to current month
        now = datetime.now()
        start_date = datetime(now.year, now.month, 1)
        if now.month == 12:
            end_date = datetime(now.year + 1, 1, 1)
        else:
            end_date = datetime(now.year, now.month + 1, 1)
        date_filter["orderDate"] = {"$gte": start_date, "$lt": end_date}

    # Debugging log to confirm the date filter
    print(f"Date Filter Applied: {date_filter}")

    # Step 1: Calculate the total sales amount across all items
    total_sales = list(db.order.aggregate([
        {"$match": date_filter},
        {"$unwind": "$items"},
        {
            "$group": {
                "_id": None,
                "totalSales": {"$sum": "$items.salesAmount"}
            }
        }
    ]))

    # Debugging log to confirm total sales aggregation result
    print(f"Total Sales Aggregation Result: {total_sales}")

    total_sales_amount = total_sales[0]["totalSales"] if total_sales else 1  # Avoid division by zero if no sales data

    # Step 2: Calculate the percentage of sales for each category
    sales_data_category = list(db.order.aggregate([
        {"$match": date_filter},
        {"$unwind": "$items"},
        {
            "$group": {
                "_id": "$items.category",
                "categorySales": {"$sum": "$items.salesAmount"},
                "totalProfitCategory": {"$sum": "$items.profitAmount"}
            }
        },
        {
            "$addFields": {
                "totalSalesCategory": {
                    "$multiply": [{"$divide": ["$categorySales", total_sales_amount]}, 100]
                }
            }
        },
        {
            "$project": {
                "category": "$_id",
                "totalSalesCategory": 1,
                "totalProfitCategory": 1,
                "_id": 0
            }
        }
    ]))

    # Debugging log to confirm sales by category
    print(f"Sales Data by Category: {sales_data_category}")

    # Step 3: Retrieve sales data by product
    sales_data_product = list(db.order.aggregate([
        {"$match": date_filter},
        {"$unwind": "$items"},
        {
            "$group": {
                "_id": "$items.productName",
                "totalSalesProduct": {"$sum": "$items.salesAmount"},
                "totalProfitProduct": {"$sum": "$items.profitAmount"}
            }
        },
        {
            "$project": {
                "product": "$_id",
                "totalSalesProduct": 1,
                "totalProfitProduct": 1,
                "_id": 0
            }
        }
    ]))

    # Debugging log to confirm sales data by product
    print(f"Sales Data by Product: {sales_data_product}")

    financial_report = {
        "reportType": report_type,
        "salesDataCategory": sales_data_category,
        "salesDataProduct": sales_data_product,
        "reportGeneratedAt": datetime.now().isoformat()
    }

    return jsonify(financial_report), 200


@app.route('/order', methods=['POST'])
def add_order():
    data = request.get_json()

    # Ensure that the data contains the required fields
    required_fields = {"customerId", "items", "orderTotal", "status", "orderDate", "createdAt"}
    if not data or not required_fields.issubset(data):
        return jsonify({"msg": "Missing order data"}), 400

    # Structure the order items
    order_items = []
    for item in data["items"]:
        required_item_fields = {"productId", "productName", "category", "salesAmount", "quantitySold", "price", "quantity", "transactionDate"}
        if not required_item_fields.issubset(item):
            return jsonify({"msg": "Incomplete order item data"}), 400

        order_item = {
            "productId": item["productId"],
            "productName": item["productName"],
            "category": item["category"],
            "salesAmount": item["salesAmount"],
            "quantitySold": item["quantitySold"],
            "price": item["price"],
            "quantity": item["quantity"],
            "transactionDate": item["transactionDate"],
        }
        order_items.append(order_item)

    # Structure the order data
    order_data = {
        "customerId": data["customerId"],
        "items": order_items,
        "orderTotal": data["orderTotal"],
        "status": data["status"],
        "orderDate": data["orderDate"],
        "createdAt": data["createdAt"],
    }

    # Insert the order into the database
    result = db.order.insert_one(order_data)

    return jsonify({"msg": "Order created successfully", "orderId": str(result.inserted_id)}), 201


from bson.objectid import ObjectId

def convert_objectid_to_str(data):
    """Recursively convert ObjectId instances to strings."""
    if isinstance(data, dict):
        return {key: convert_objectid_to_str(value) for key, value in data.items()}
    elif isinstance(data, list):
        return [convert_objectid_to_str(item) for item in data]
    elif isinstance(data, ObjectId):
        return str(data)
    return data

@app.route('/order/<string:orderId>', methods=['GET'])
def get_order_details(orderId):
    try:
        # Validate the orderId format
        if not ObjectId.is_valid(orderId):
            return jsonify({"msg": "Invalid order ID format"}), 400

        # Query to find the specific order by orderId
        order = db.order.find_one({"_id": ObjectId(orderId)})

        if not order:
            return jsonify({"msg": "Order not found"}), 404

        # Recursively convert all ObjectId instances to strings
        order = convert_objectid_to_str(order)

        # Return the order details
        return jsonify(order), 200

    except Exception as e:
        logging.error(f"Error retrieving order {orderId}: {e}", exc_info=True)
        return jsonify({"error": f"An error occurred while retrieving the order: {e}"}), 500


@app.route('/orders/<string:customerId>', methods=['GET'])
def get_orders_by_customer(customerId):
    try:
        # Query to find orders for the given customerId
        query_filter = {"customerId": customerId}

        # Fetch all orders for the customer
        orders_cursor = db.order.find(query_filter)
        orders_list = []
        for order in orders_cursor:
            order["_id"] = str(order["_id"])  # Convert ObjectId to string
            for item in order["items"]:
                if "_id" in item and isinstance(item["_id"], ObjectId):
                    item["_id"] = str(item["_id"])
            orders_list.append(order)

        # Create response with the list of orders
        response = {
            "orders": orders_list
        }

        return jsonify(response), 200

    except Exception as e:
        logging.error(f"Error retrieving orders for customer {customerId}: {e}")
        return jsonify({"error": "An error occurred while retrieving orders."}), 500

if __name__ == '__main__':
    # Run the application on all available IPs on port 8888
    app.run(host='0.0.0.0', port=8888)<|MERGE_RESOLUTION|>--- conflicted
+++ resolved
@@ -8,13 +8,10 @@
 from flask_cors import CORS
 from flask_jwt_extended import JWTManager, create_access_token, jwt_required, get_jwt
 from jsonschema import validate, ValidationError
-<<<<<<< HEAD
-=======
+
 from pymongo import ASCENDING, DESCENDING
->>>>>>> 2ab4e6fc
-
 from db.db import Connection
-
+from bson.objectid import ObjectId
 app = Flask(__name__)
 
 app.config["JWT_SECRET_KEY"] = "warehouse"
@@ -469,7 +466,7 @@
     return jsonify({"msg": "Order created successfully", "orderId": str(result.inserted_id)}), 201
 
 
-from bson.objectid import ObjectId
+
 
 def convert_objectid_to_str(data):
     """Recursively convert ObjectId instances to strings."""
